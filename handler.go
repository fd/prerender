// Package prerender integrates prerender.io with net/http.
package prerender

import (
	"errors"
	"fmt"
	"io/ioutil"
	"log"
	"net/http"
	"net/url"
	"os"
	"strings"
)

type handler struct {
	sub                 http.Handler
	botUserAgents       []string
	ignoredExtension    []string
	prerenderServiceURL string
	prerenderToken      string
	prerenderUsername   string
	prerenderPassword   string
	log                 *log.Logger
}

type Option func(*handler)

// Handler returns a new prerender handler. app must be your HTTP app.
func Handler(app http.Handler, options ...Option) http.Handler {
	if app == nil {
		app = http.DefaultServeMux
	}

	h := &handler{sub: app}

	// Defaults
	Bots(crawlerUserAgents)(h)
	IgnoredExtensions(extensionsToIgnore)(h)
	ServiceURL(prerenderServiceURL)(h)

	if v := os.Getenv("PRERENDER_SERVICE_URL"); v != "" {
		ServiceURL(v)(h)
	}

	if v := os.Getenv("PRERENDER_TOKEN"); v != "" {
		ServiceToken(v)(h)
	}

	if u, p := os.Getenv("PRERENDER_USERNAME"), os.Getenv("PRERENDER_PASSWORD"); u != "" || p != "" {
		ServiceAuth(u, p)(h)
	}

	// User provided
	for _, option := range options {
		option(h)
	}

	return h
}

// Bots replaces the default list of bot User-Agents with a custom list.
func Bots(userAgents []string) Option {
	return func(h *handler) {
		h.botUserAgents = userAgents
	}
}

// IgnoredExtensions replaces the default list of ignored extentions with a custom list.
func IgnoredExtensions(exts []string) Option {
	return func(h *handler) {
		h.ignoredExtension = exts
	}
}

// ServiceURL sets the prerender service url.
func ServiceURL(url string) Option {
	return func(h *handler) {
		h.prerenderServiceURL = url
	}
}

// ServiceToken sets the prerender service token.
func ServiceToken(token string) Option {
	return func(h *handler) {
		h.prerenderToken = token
	}
}

// ServiceAuth sets the prerender username and password.
func ServiceAuth(username, password string) Option {
	return func(h *handler) {
		h.prerenderUsername, h.prerenderPassword = username, password
	}
}

// Logger sets a logger.
func Logger(logger *log.Logger) Option {
	return func(h *handler) {
		h.log = logger
	}
}

// ServeHTTP serves the HTTP.
func (h *handler) ServeHTTP(rw http.ResponseWriter, req *http.Request) {
	if !h.shouldShowPrerenderedPage(req) {
		h.sub.ServeHTTP(rw, req)
		return
	}

	h.getPrerenderedPage(rw, req)
}

func (h *handler) shouldShowPrerenderedPage(req *http.Request) bool {
	const (
		X_BUFFERBOT      = "X-Bufferbot"
		ESCAPED_FRAGMENT = "_escaped_fragment_"
	)

	var (
		userAgent                   = req.UserAgent()
		bufferAgent                 = req.Header.Get(X_BUFFERBOT)
		isRequestingPrerenderedPage = false
	)

	if userAgent == "" {
		return false
	}
	if req.Method != "GET" {
		return false
	}

	if q, f := req.URL.Query()[ESCAPED_FRAGMENT]; f && len(q) > 0 {
		isRequestingPrerenderedPage = true
	}

	if h.isBot(userAgent) {
		isRequestingPrerenderedPage = true
	}

	if bufferAgent != "" {
		isRequestingPrerenderedPage = true
	}

	if h.containsIgnoredExtension(req.URL.Path) {
		return false
	}

	return isRequestingPrerenderedPage
}

func (h *handler) isBot(ua string) bool {
	ua = strings.ToLower(ua)
	for _, name := range h.botUserAgents {
		if strings.Contains(ua, name) {
			return true
		}
	}
	return false
}

func (h *handler) containsIgnoredExtension(path string) bool {
	path = strings.ToLower(path)
	for _, name := range h.ignoredExtension {
		if strings.Contains(path, name) {
			return true
		}
	}
	return false
}

func (h *handler) getPrerenderedPage(rw http.ResponseWriter, req1 *http.Request) {
	h.logf("prerender: %q", req1.URL)

	rawurl, err := h.buildApiUrl(req1)
	if err != nil {
		h.logf("prerender error: %s", err)
		http.Error(rw, "Internal server error", http.StatusInternalServerError)
		return
	}

	req2, err := http.NewRequest("GET", rawurl, nil)
	if err != nil {
		h.logf("prerender error: %s", err)
		http.Error(rw, "Internal server error", http.StatusInternalServerError)
		return
	}

	req2.Header.Set("User-Agent", req1.UserAgent())

	if h.prerenderToken != "" {
		req2.Header.Set(x_PRERENDER_TOKEN, h.prerenderToken)
	}

	if h.prerenderUsername != "" || h.prerenderPassword != "" {
		req2.SetBasicAuth(h.prerenderUsername, h.prerenderPassword)
	}

	httpClient := http.Client{
		CheckRedirect: func(req *http.Request, via []*http.Request) error {
			return errors.New("Redirect")
		},
	}

	resp, err := httpClient.Do(req2)

	if err != nil && strings.HasSuffix(err.Error(), "Redirect") == false {
		h.logf("prerender error: %s", err)
		http.Error(rw, "Internal server error", http.StatusInternalServerError)
		return
	} else if err != nil && strings.HasSuffix(err.Error(), "Redirect") == true {

		if resp.Header != nil {
			for key, values := range resp.Header {
				for _, value := range values {
					rw.Header().Set(key, value)
				}
			}
		}

		rw.WriteHeader(301)
		rw.Write([]byte(""))
		return
	}

	rw.WriteHeader(resp.StatusCode)

<<<<<<< HEAD
	if resp.Header != nil {
		for key, values := range resp.Header {
			for _, value := range values {
				rw.Header().Add(key, value)
			}
=======
	for key, values := range resp.Header {
		for _, value := range values {
			rw.Header().Set(key, value)
>>>>>>> 7f431172
		}
	}

	defer resp.Body.Close()

	content, err := ioutil.ReadAll(resp.Body)
	if err != nil {
		h.logf("prerender error: %s", err)
		fmt.Println(err)
		http.Error(rw, "Internal server error", http.StatusInternalServerError)
		return
	}

	rw.Write(content)

}

func (h *handler) buildApiUrl(req *http.Request) (string, error) {
	const (
		CF_VISITOR        = "Cf-Visitor"
		CF_HTTPS          = `"scheme":"https"`
		X_FORWARDED_PROTO = "X-Forwarded-Proto"
		X_FORWARDED_HTTPS = "https,"
		HTTP_HOST         = "Host"
	)

	var (
		rawurl string
		u      *url.URL
		err    error
	)

	u, err = url.ParseRequestURI(req.RequestURI)
	if err != nil {
		return "", err
	}

	u.Host = req.Header.Get(HTTP_HOST)
	if u.Host == "" {
		u.Host = req.URL.Host
	}
	if u.Host == "" {
		u.Host = req.Host
	}
	if u.Host == "" {
		return "", errors.New("undetectable host")
	}

	u.Scheme = "http"

	if strings.Contains(req.Header.Get(CF_VISITOR), CF_HTTPS) {
		u.Scheme = "https"
	} else if strings.HasPrefix(req.Header.Get(X_FORWARDED_PROTO), X_FORWARDED_HTTPS) {
		u.Scheme = "https"
	}

	rawurl = h.prerenderServiceURL
	if !strings.HasSuffix(rawurl, "/") {
		rawurl += "/"
	}
	rawurl += url.QueryEscape(u.String())

	return rawurl, nil
}

func (h *handler) logf(format string, args ...interface{}) {
	if h.log != nil {
		h.log.Printf(format, args...)
	}
}<|MERGE_RESOLUTION|>--- conflicted
+++ resolved
@@ -3,7 +3,6 @@
 
 import (
 	"errors"
-	"fmt"
 	"io/ioutil"
 	"log"
 	"net/http"
@@ -224,17 +223,9 @@
 
 	rw.WriteHeader(resp.StatusCode)
 
-<<<<<<< HEAD
-	if resp.Header != nil {
-		for key, values := range resp.Header {
-			for _, value := range values {
-				rw.Header().Add(key, value)
-			}
-=======
 	for key, values := range resp.Header {
 		for _, value := range values {
 			rw.Header().Set(key, value)
->>>>>>> 7f431172
 		}
 	}
 
@@ -243,7 +234,6 @@
 	content, err := ioutil.ReadAll(resp.Body)
 	if err != nil {
 		h.logf("prerender error: %s", err)
-		fmt.Println(err)
 		http.Error(rw, "Internal server error", http.StatusInternalServerError)
 		return
 	}
